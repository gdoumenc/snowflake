--- conflicted
+++ resolved
@@ -2,21 +2,6 @@
     :height: 80px
     :alt: Coworks Logo
 
-<<<<<<< HEAD
-|
-
-|Maintenance yes| |Build status| |Documentation status| |Coverage rate| |Python versions| |GitHub license|
-
-.. |Maintenance yes| image:: https://img.shields.io/badge/Maintained%3F-yes-green.svg?style=plastic
-    :target: https://GitHub.com/Naereen/StrapDown.js/graphs/commit-activity
-.. |Build status| image:: https://img.shields.io/travis/com/gdoumenc/coworks?style=plastic
-    :alt: Travis (.com)
-.. |Documentation status|image:: https://readthedocs.org/projects/coworks/badge/?version=master
-    :target: https://coworks.readthedocs.io/en/master/?badge=master
-    :alt: Documentation Status
-.. |Coverage rate| image:: https://img.shields.io/codecov/c/github/gdoumenc/coworks?style=plastic
-    :alt: Codecov.. image:: https://codecov.io/gh/gdoumenc/coworks/branch/dev/graph/badge.svg
-=======
 |Maintenance| |Build Status| |Documentation Status| |Coverage| |Python versions| |Licence|
 
 .. |Maintenance| image:: https://img.shields.io/badge/Maintained%3F-yes-green.svg?style=plastic
@@ -27,7 +12,6 @@
     :alt: Documentation Status
 .. |Coverage| image:: https://img.shields.io/codecov/c/github/gdoumenc/coworks?style=plastic
     :alt: Codecov
->>>>>>> f0ab6072
 .. |Python versions| image:: https://img.shields.io/pypi/pyversions/coworks?style=plastic
     :alt: Python Versions
 .. |Licence| image:: https://img.shields.io/github/license/gdoumenc/coworks?style=plastic
@@ -38,20 +22,9 @@
 the `Flask <https://github.com/pallets/flask>`_ framework and the `Airflow <https://github.com/apache/airflow>`_
 plateform.
 
-<<<<<<< HEAD
-Coworks is a unified serverless microservices framework based on AWS technologies
-(`API Gateway <https://aws.amazon.com/api-gateway/>`_, `AWS Lambda <https://aws.amazon.com/lambda/>`_),
-the `Flask <https://github.com/pallets/flask>`_ framework and the `Airflow <https://github.com/apache/airflow>`_
-plateform.
-
-The aim of this project, is to offer a very simplified experience of microservices over the Lambda product
-of AWS and the simple web development framework Flask.
-Mainly it extends their usage over the asynchronous and orchestration topics.
-=======
 The aim of this project, is to offer a very simplified experience of microservices over the Lambda product
 of AWS and the simple web development framework Flask.
 Mainly it extends their usage with asynchronous and orchestration topics.
->>>>>>> f0ab6072
 
 Each atomic microservice (Tech Microservice) is a simple python class deployed as serverless Lambda and
 can be called synchronously or asynchronously.
