--- conflicted
+++ resolved
@@ -33,12 +33,9 @@
         'chalice',
         'jinja2',
         'pyyaml',
-<<<<<<< HEAD
         'fs-s3fs'
-=======
         'sqlalchemy',
         'requests_toolbelt'
->>>>>>> 3b7bd95c
     ],
     keywords='restful microservice aws chalice serverless',
     entry_points={
